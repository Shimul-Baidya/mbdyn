--- conflicted
+++ resolved
@@ -1787,11 +1787,7 @@
 
      h0d = hd * Transpose(invJ);
 
-<<<<<<< HEAD
-     F = Eye3;
-=======
      F = ::Eye3; // Avoid singular matrix if "abort after: input;" is used
->>>>>>> 7850552e
 }
 
 template <typename ElementType, typename CollocationType, typename SolidCSLType, typename StructNodeType>
