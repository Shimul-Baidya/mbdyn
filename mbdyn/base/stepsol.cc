/* $Header$ */
/*
 * MBDyn (C) is a multibody analysis code.
 * http://www.mbdyn.org
 *
 * Copyright (C) 1996-2017
 *
 * Pierangelo Masarati	<masarati@aero.polimi.it>
 * Paolo Mantegazza	<mantegazza@aero.polimi.it>
 *
 * Dipartimento di Ingegneria Aerospaziale - Politecnico di Milano
 * via La Masa, 34 - 20156 Milano, Italy
 * http://www.aero.polimi.it
 *
 * Changing this copyright notice is forbidden.
 *
 * This program is free software; you can redistribute it and/or modify
 * it under the terms of the GNU General Public License as published by
 * the Free Software Foundation (version 2 of the License).
 *
 *
 * This program is distributed in the hope that it will be useful,
 * but WITHOUT ANY WARRANTY; without even the implied warranty of
 * MERCHANTABILITY or FITNESS FOR A PARTICULAR PURPOSE.  See the
 * GNU General Public License for more details.
 *
 * You should have received a copy of the GNU General Public License
 * along with this program; if not, write to the Free Software
 * Foundation, Inc., 59 Temple Place, Suite 330, Boston, MA  02111-1307  USA
 */

 /*
  *
  * Copyright (C) 2003-2017
  * Giuseppe Quaranta	<quaranta@aero.polimi.it>
  *
  * classi che impementano l'integrazione al passo
  */

#include "mbconfig.h"           /* This goes first in every *.c,*.cc file */

#include <limits>
#include "stepsol.h"
#include "schurdataman.h"
#include "external.h"
#include "ls.h"
#include "solver.h"
#include "invsolver.h"

StepIntegrator::StepIntegrator(const integer MaxIt,
                const doublereal dT,
                const doublereal dSolutionTol,
                const integer stp,
                const integer sts)
: pDM(0),
pDofs(0),
outputPred(false),
MaxIters(MaxIt),
dTol(dT),
dSolTol(dSolutionTol),
steps(stp),
unkstates(sts)
{
        NO_OP;
}

StepIntegrator::~StepIntegrator(void)
{
        NO_OP;
}

void
StepIntegrator::SetDataManager(DataManager* pDatMan)
{
        pDM = pDatMan;
        pDofs = &pDM->GetDofs();
}

integer
StepIntegrator::GetIntegratorNumPreviousStates(void) const
{
        return steps;
}

integer
StepIntegrator::GetIntegratorNumUnknownStates(void) const
{
        return unkstates;
}

integer
StepIntegrator::GetIntegratorMaxIters(void) const
{
        return MaxIters;
}

doublereal
StepIntegrator::GetIntegratorDTol(void) const
{
        return dTol;
}

doublereal
StepIntegrator::GetIntegratorDSolTol(void) const
{
        return dSolTol;
}

void
StepIntegrator::OutputTypes(const bool fpred)
{
        outputPred  = fpred;
}

void
StepIntegrator::SetDriveHandler(const DriveHandler* /* pDH */ )
{
        NO_OP;
}

#include "stepsol.hc"

ImplicitStepIntegrator::ImplicitStepIntegrator(const integer MaxIt,
                const doublereal dT,
                const doublereal dSolutionTol,
                const integer stp,
                const integer sts,
                const bool bmod_res_test)
: StepIntegrator(MaxIt, dT, dSolutionTol, stp, sts),
bEvalProdCalledFirstTime(true),
pXCurr(0),
pXPrimeCurr(0),
bModResTest(bmod_res_test)
{
        NO_OP;
}

ImplicitStepIntegrator::~ImplicitStepIntegrator(void)
{
        NO_OP;
}

void
ImplicitStepIntegrator::EvalProd(doublereal Tau, const VectorHandler& f0,
        const VectorHandler& w, VectorHandler& z) const
{
        /* matrix-free product
         *
         * J(XCurr) * w = -||w|| * (Res(XCurr + sigma * Tau * w/||w||) - f0) / (sigma * Tau)
         *
         */
        if (bEvalProdCalledFirstTime) {
                XTau.Resize(w.iGetSize());
                SavedState.Resize(w.iGetSize());
                SavedDerState.Resize(w.iGetSize());
                bEvalProdCalledFirstTime = false;
        }

        SavedState = *pXCurr;
        SavedDerState = *pXPrimeCurr;

        /* if w = 0; J * w = 0 */
        ASSERT(pDM != NULL);

        doublereal nw = w.Norm();
        if (nw < std::numeric_limits<doublereal>::epsilon()) {
                z.Reset();
                return;
        }
        doublereal sigma = pXCurr->InnerProd(w);
        sigma /=  nw;
        if (fabs(sigma) > std::numeric_limits<doublereal>::epsilon()) {
                doublereal xx = (fabs( sigma) <= 1.) ? 1. : fabs(sigma);
                Tau = copysign(Tau*xx, sigma);
        }
        Tau /= nw;
#ifdef DEBUG_ITERATIVE
        std::cout << "Tau " << Tau << std::endl;
#endif /* DEBUG_ITERATIVE */

        XTau.Reset();
        z.Reset();
        XTau.ScalarMul(w, Tau);
        Update(&XTau);
#ifdef  USE_EXTERNAL
        External::SendFreeze();
#endif /* USE_EXTERNAL */
        /* deal with throwing elements: do not honor their requests while perfoming matrix free update */
        try {
                Residual(&z, 0);
        }
        catch (DataManager::ChangedEquationStructure& e) {
        }
        XTau.ScalarMul(XTau, -1.);

        /* riporta tutto nelle condizioni inziali */
#if 0
        Update(&XTau);
#endif
        *pXCurr = SavedState;
        *pXPrimeCurr = SavedDerState;
        pDM->Update();
        z -= f0;
        z.ScalarMul(z, -1./Tau);
}

/* scale factor for tests */
doublereal
ImplicitStepIntegrator::TestScale(const NonlinearSolverTest *pTest, doublereal& dCoef) const
{
        dCoef = 1.;

        if (bModResTest) {
#ifdef USE_MPI
#warning "ImplicitStepIntegrator::TestScale() not available with Schur solution"
#endif /* USE_MPI */

                doublereal dXPr = 0.;

                DataManager::DofIterator_const CurrDof = pDofs->begin();

                for (int iCntp1 = 1; iCntp1 <= pXPrimeCurr->iGetSize();
                        iCntp1++, ++CurrDof)
                {
                        ASSERT(CurrDof != pDofs->end());

                        if (CurrDof->Order == DofOrder::DIFFERENTIAL) {
                                doublereal d = pXPrimeCurr->operator()(iCntp1);
                                doublereal d2 = d*d;

                                doublereal ds = pTest->dScaleCoef(iCntp1);
                                doublereal ds2 = ds*ds;
                                d2 *= ds2;

                                dXPr += d2;
                        }
                        /* else if ALGEBRAIC: non aggiunge nulla */
                }

                return 1./(1. + dXPr);

        } else {
                return 1.;
        }
}

<<<<<<< HEAD
=======
void ImplicitStepIntegrator::UpdateCoef(doublereal dCoef)
{
     const integer iNumDofs = pDofs->size();

     for (integer iDof = 1; iDof <= iNumDofs; ++iDof) {
          pDM->SetStepIntegratorCoef(iDof, dCoef);
     }
}

>>>>>>> 32e7d719
DerivativeSolver::DerivativeSolver(const doublereal Tl,
                const doublereal dSolTl,
                const doublereal dC,
                const integer iMaxIt,
                const bool bmod_res_test,
                const integer iMaxIterCoef,
                const doublereal dFactorCoef)
: ImplicitStepIntegrator(iMaxIt, Tl, dSolTl, 1, 1, bmod_res_test),
dCoef(dC),
iMaxIterCoef(iMaxIterCoef),
dFactorCoef(dFactorCoef)
{
        NO_OP;
}

DerivativeSolver::~DerivativeSolver(void)
{
        NO_OP;
}

doublereal
DerivativeSolver::Advance(Solver* pS,
                const doublereal TStep,
                const doublereal /* dAph */,
                const StepChange /* StType */,
                std::deque<MyVectorHandler*>& qX,
                std::deque<MyVectorHandler*>& qXPrime,
                MyVectorHandler*const pX,
                MyVectorHandler*const pXPrime,
                integer& EffIter,
                doublereal& Err,
                doublereal& SolErr)
{
        /* no predizione */
        ASSERT(pDM != NULL);

        /* Make a deep copy of the current state in order to restore it later */
        MyVectorHandler X(*pX);
        MyVectorHandler XPrime(*pXPrime);

        pXCurr = &X;
        pXPrimeCurr = &XPrime;

        try {
                pDM->LinkToSolution(*pXCurr, *pXPrimeCurr);

                bool bConverged = false;
                const doublereal dInitialCoef = dCoef;
                doublereal dCoefBest = dCoef;
                doublereal dResErrMin = std::numeric_limits<doublereal>::max();
                doublereal dSolErrMin = dResErrMin;
                const integer iMaxPowerCoef = iMaxIterCoef > 0 ? 2 * iMaxIterCoef + 1 : 0;
                integer MaxIterFact = 1;

                for (int i = 0; i <= iMaxPowerCoef; ++i) {
                        const bool bLastChance = i == iMaxPowerCoef;

                        try {
                                Err = 0.;
                                SolErr = 0.;
<<<<<<< HEAD

                                pS->pGetNonlinearSolver()->Solve(this,
                                        pS,
                                                                 MaxIterFact * MaxIters,
                                        dTol,
                                        EffIter,
                                        Err,
                                        dSolTol,
                                        SolErr);
=======
                                
                                UpdateCoef(dCoef);
                                
                                pS->pGetNonlinearSolver()->Solve(this,
                                                                 pS,
                                                                 MaxIterFact * MaxIters,
                                                                 dTol,
                                                                 EffIter,
                                                                 Err,
                                                                 dSolTol,
                                                                 SolErr);
>>>>>>> 32e7d719
                                bConverged = true;
                        } catch (NonlinearSolver::NoConvergence& e) {
                                if (bLastChance) {
                                        throw;
                                }
                        } catch (NonlinearSolver::ErrSimulationDiverged& e) {
                                if (bLastChance) {
                                        throw;
                                }
                        } catch (LinearSolver::ErrFactor& e) {
                                pDM->GetSolver()->pGetSolutionManager()->MatrReset();

                                if (bLastChance) {
                                        throw;
                                }
                        }

                        if (bConverged) {
                                break;
                        }

                        /* Save smallest residual error and corresponding derivative coefficient. */
                        if (Err < dResErrMin) {
                                dResErrMin = Err;
                                dSolErrMin = SolErr;
                                dCoefBest = dCoef;
                        }

                        /* Restore the previous state after initial assembly. */

                        *pXCurr = *pX;
                        *pXPrimeCurr = *pXPrime;

                        pDM->LinkToSolution(*pXCurr, *pXPrimeCurr);
                        pDM->DerivativesUpdate(); /* has to be called here because the first residual of the nonlinear solver will be incorrect otherwise */

#ifdef DEBUG
                        for (integer i = 1; i <= pXCurr->iGetSize(); ++i) {
                            DofOrder::Order eOrder = pDM->GetDofType(i);

                            if (eOrder == DofOrder::DIFFERENTIAL && pXCurr->dGetCoef(i) != pX->dGetCoef(i)) {
                                DEBUGCOUT("warning: XCurr(" << i << ") = " << pXCurr->dGetCoef(i) << " X(i)=" << pX->dGetCoef(i) << std::endl);
                            }

                            if (eOrder == DofOrder::ALGEBRAIC && pXPrimeCurr->dGetCoef(i) != pXPrime->dGetCoef(i)) {
                                DEBUGCOUT("warning: XPrimeCurr(" << i << ") = " << pXPrimeCurr->dGetCoef(i) << " XPrime(i)=" << pXPrime->dGetCoef(i) << std::endl);
                            }
                        }
#endif

                        /* Try different values for derivatives coefficient. */
                        if (i < iMaxIterCoef) {
                                dCoef *= dFactorCoef;
                        } else if (i == iMaxIterCoef) {
                                dCoef = dInitialCoef / dFactorCoef;
                        } else if (i < 2 * iMaxIterCoef) {
                                dCoef /= dFactorCoef;
                        } else {
                                /* Convergence could not be achieved with any coefficient.
                                 * Choose those coefficient with smallest residual error
                                 * and increase the tolerance, so it will converge in any case. */
                                const doublereal dSafetyFactor = 1.01;

                                dCoef = dCoefBest;
                                dTol = dSafetyFactor * dResErrMin;
                                dSolTol = dSafetyFactor * dSolErrMin;
                                MaxIterFact = 2;
                        }

                        silent_cout("Derivatives(" << i + 1  << '/' << 2 * iMaxIterCoef + 1
                                << ") t=" << pDM->dGetTime()
                                << " coef=" << dCoef / TStep
                                << " tol=" << dTol
                                << std::endl);
                }
                /* if it gets here, it surely converged */
                pDM->AfterConvergence();

                *pX = *pXCurr;
                *pXPrime = *pXPrimeCurr;

                pDM->LinkToSolution(*pX, *pXPrime);

                pXCurr = 0;
                pXPrimeCurr = 0;
        } catch (...) {
                /* Clean up pointers to local variables */
                pDM->LinkToSolution(*pX, *pXPrime);
                pXCurr = 0;
                pXPrimeCurr = 0;
                throw;
        }

        return Err;
}

void
DerivativeSolver::Residual(VectorHandler* pRes, VectorHandler* pAbsRes) const
{
        ASSERT(pDM != NULL);
        pDM->AssRes(*pRes, dCoef, pAbsRes);
}

void
DerivativeSolver::Jacobian(MatrixHandler* pJac) const
{
        ASSERT(pDM != NULL);
        pDM->AssJac(*pJac, dCoef);
}

void
DerivativeSolver::UpdateDof(const int DCount,
                const DofOrder::Order Order,
                const VectorHandler* const pSol) const
{
        doublereal d = pSol->operator()(DCount);
        if (Order == DofOrder::DIFFERENTIAL) {
                pXPrimeCurr->IncCoef(DCount, d);

#if 1 /* FIXME: update state derivatives only */
                pXCurr->IncCoef(DCount, dCoef*d);
#endif

        } else {
                pXCurr->IncCoef(DCount, d);
#if 1 /* FIXME: update state only */
                pXPrimeCurr->IncCoef(DCount, dCoef*d);
#endif
        }
}

void
DerivativeSolver::Update(const VectorHandler* pSol) const
{
        DEBUGCOUTFNAME("DerivativeSolver::Update");
        ASSERT(pDM != NULL);

        UpdateLoop(this, &DerivativeSolver::UpdateDof, pSol);
        pDM->DerivativesUpdate();
}

/* scale factor for tests */
doublereal
DerivativeSolver::TestScale(const NonlinearSolverTest *pTest, doublereal& dAlgebraicEqu) const
{
        dAlgebraicEqu = dCoef;
        return 1.;
}


StepNIntegrator::StepNIntegrator(const integer MaxIt,
                const doublereal dT,
                const doublereal dSolutionTol,
                const integer stp,
                const bool bmod_res_test)
: ImplicitStepIntegrator(MaxIt, dT, dSolutionTol, stp, 1, bmod_res_test),
db0Differential(0.),
db0Algebraic(0.)
{
        NO_OP;
}

StepNIntegrator::~StepNIntegrator(void)
{
        NO_OP;
}

void
StepNIntegrator::Residual(VectorHandler* pRes, VectorHandler* pAbsRes) const
{
        ASSERT(pDM != NULL);
        pDM->AssRes(*pRes, db0Differential, pAbsRes);
}

#include "naivemh.h"
void
StepNIntegrator::Jacobian(MatrixHandler* pJac) const
{
        ASSERT(pDM != NULL);
        pDM->AssJac(*pJac, db0Differential);

        // Finite difference check of Jacobian matrix
        // Uncomment this whenever you need to debug your new Jacobian
        // NOTE: might not be safe!
        if (pDM->bFDJac()) {
                NaiveMatrixHandler fdjac(pJac->iGetNumRows());
                fdjac.Reset();
                MyVectorHandler basesol(pJac->iGetNumRows());
                MyVectorHandler incsol(pJac->iGetNumRows());
                MyVectorHandler inc(pJac->iGetNumRows());
                Residual(&basesol, 0);
                doublereal ddd = 0.001;
                for (integer i = 1; i <= pJac->iGetNumRows(); i++) {
                        incsol.Reset();
                        inc.Reset();
                        inc.PutCoef(i, ddd);
                        Update(&inc);
                        // std::cerr << pXPrimeCurr->operator()(30) << std::endl;
                        pDM->AssRes(incsol, db0Differential);
                        inc.Reset();
                        inc.PutCoef(i, -ddd);
                        Update(&inc);
                        incsol -= basesol;
                        incsol *= (1./(-ddd));
                        for (integer j = 1; j <= pJac->iGetNumCols(); j++) {
                                fdjac.PutCoef(j, i, std::abs(incsol(j)) > 1.E-100 ? incsol(j) : 0.);
                        }
                }

                std::cerr << "\nxxxxxxxxxxxxxxx\n" << std::endl;
                std::cerr << *pJac << std::endl;
                std::cerr << "\n---------------\n" << std::endl;
                std::cerr << fdjac << std::endl;
                std::cerr << "\n===============\n" << std::endl;
        }
}

void
StepNIntegrator::UpdateDof(const int DCount,
        const DofOrder::Order Order,
        const VectorHandler* const pSol) const
{
        doublereal d = pSol->operator()(DCount);
        if (Order == DofOrder::DIFFERENTIAL) {
                pXPrimeCurr->IncCoef(DCount, d);

                /* Nota: b0Differential e b0Algebraic
                 * possono essere distinti;
                 * in ogni caso sono calcolati
                 * dalle funzioni di predizione
                 * e sono dati globali */
                pXCurr->IncCoef(DCount, db0Differential*d);

        } else {
                pXCurr->IncCoef(DCount, d);
                pXPrimeCurr->IncCoef(DCount, db0Algebraic*d);
        }
}

void
StepNIntegrator::Update(const VectorHandler* pSol) const
{
        DEBUGCOUTFNAME("StepNIntegrator::Update");
        ASSERT(pDM != NULL);

        UpdateLoop(this, &StepNIntegrator::UpdateDof, pSol);
        pDM->Update();
}

doublereal StepNIntegrator::TestScale(const NonlinearSolverTest *pTest, doublereal& dAlgebraicEqu) const
{
        const doublereal dDiffEqu = ImplicitStepIntegrator::TestScale(pTest, dAlgebraicEqu);
        dAlgebraicEqu = db0Differential;

        return dDiffEqu;
}
<<<<<<< HEAD

void StepNIntegrator::UpdateCoef()
{
     const integer iNumDofs = pDofs->size();

     for (integer iDof = 1; iDof <= iNumDofs; ++iDof) {
          pDM->SetStepIntegratorCoef(iDof, db0Differential);
     }
}
=======
>>>>>>> 32e7d719
/* StepNIntegrator - end */


/* Step1Integrator - begin */

Step1Integrator::Step1Integrator(const integer MaxIt,
                const doublereal dT,
                const doublereal dSolutionTol,
                const bool bmod_res_test)
: StepNIntegrator(MaxIt, dT, dSolutionTol, 1, bmod_res_test),
pXPrev(NULL),
pXPrimePrev(NULL)
{
        NO_OP;
}

Step1Integrator::~Step1Integrator(void)
{
        NO_OP;
}

void
Step1Integrator::SetSolution(std::deque<MyVectorHandler*>& qX,
                             std::deque<MyVectorHandler*>& qXPrime,         
                             MyVectorHandler* pX,
                             MyVectorHandler* pXPrime)
{
        pXCurr  = pX;
        pXPrev  = qX[0];

        pXPrimeCurr  = pXPrime;
        pXPrimePrev  = qXPrime[0];     
}

/* predizione valida per tutti i metodi del second'ordine
  a patto di utilizzare le giuste funzioni implementate per
  ciascun metodo
  */

void Step1Integrator::PredictDof(const int DCount,
        const DofOrder::Order Order,
        const VectorHandler* const pSol) const
{
        if (Order == DofOrder::DIFFERENTIAL) {
                doublereal dXnm1 = pXPrev->operator()(DCount);
                doublereal dXPnm1 = pXPrimePrev->operator()(DCount);
                doublereal dXPn = dPredDer(dXnm1, dXPnm1);
                doublereal dXn = dPredState(dXnm1, dXPn, dXPnm1);
                pXPrimeCurr->PutCoef(DCount, dXPn);
                pXCurr->PutCoef(DCount, dXn);

        } else if (Order == DofOrder::ALGEBRAIC) {
                doublereal dXnm1 = pXPrev->operator()(DCount);
                doublereal dXInm1 =
                        pXPrimePrev->operator()(DCount);

                doublereal dXn = dPredDerAlg(dXInm1, dXnm1);
                doublereal dXIn = dPredStateAlg(dXInm1, dXn, dXnm1);

                pXCurr->PutCoef(DCount, dXn);
                pXPrimeCurr->PutCoef(DCount, dXIn);

        } else {
                silent_cerr("Step1Integrator::"
                        "PredictDof(): "
                        "unknown order for local dof "
                        << DCount << std::endl);
                throw ErrGeneric(MBDYN_EXCEPT_ARGS);
        }
}


void
Step1Integrator::Predict(void)
{
        DEBUGCOUTFNAME("Step1Integrator::Predict");
        ASSERT(pDM != NULL);
        UpdateLoop(this, &Step1Integrator::PredictDof);
}

doublereal
Step1Integrator::Advance(Solver* pS,
                const doublereal TStep,
                const doublereal dAph, const StepChange StType,
                std::deque<MyVectorHandler*>& qX,
                std::deque<MyVectorHandler*>& qXPrime,
                MyVectorHandler*const pX,
                MyVectorHandler*const pXPrime,
                integer& EffIter,
                doublereal& Err,
                doublereal& SolErr)
{
        ASSERT(pDM != NULL);

        SetSolution(qX, qXPrime, pX, pXPrime);

        /* predizione */
        SetCoef(TStep, dAph, StType);
<<<<<<< HEAD
        UpdateCoef();
=======
        UpdateCoef(db0Differential);
>>>>>>> 32e7d719
        Predict();
        pDM->LinkToSolution(*pXCurr, *pXPrimeCurr);
        pDM->AfterPredict();

#ifdef DEBUG
        integer iNumDofs = pDM->iGetNumDofs();
        if (outputPred) {
                std::cout << "After prediction, time=" << pDM->dGetTime() << std::endl;
                std::cout << "Dof:      |    XCurr  ";
                for (unsigned idx = 0; idx < qX.size(); idx++) {
                        std::cout << "|  XPrev[" << idx << "] ";
                }
                std::cout << "|   XPrime  ";
                for (unsigned idx = 0; idx < qXPrime.size(); idx++) {
                        std::cout << "| XPPrev[" << idx << "] ";
                }
                std::cout << "|" << std::endl;
                for (int iTmpCnt = 1; iTmpCnt <= iNumDofs; iTmpCnt++) {
                        std::cout << std::setw(8) << iTmpCnt << ": ";
                        std::cout << std::setw(12) << pX->operator()(iTmpCnt);
                        for (unsigned int ivec = 0; ivec < qX.size(); ivec++) {
                                std::cout << std::setw(12)
                                << (qX[ivec])->operator()(iTmpCnt);
                        }
                        std::cout << std::setw(12) << pXPrime->operator()(iTmpCnt);
                        for (unsigned int ivec = 0; ivec < qXPrime.size(); ivec++) {
                                std::cout << std::setw(12)
                                << (qXPrime[ivec])->operator()(iTmpCnt);
                        }
                        std::cout << " " << pDM->DataManager::GetDofDescription(iTmpCnt) << std::endl;
                }
        }
#endif /* DEBUG */

        Err = 0.;
        pS->pGetNonlinearSolver()->Solve(this, pS, MaxIters, dTol,
                        EffIter, Err, dSolTol, SolErr);

        /* if it gets here, it surely converged */
        pDM->AfterConvergence();

        return Err;
}

/* Step1Integrator - end */


/* Step2Integrator - begin */

Step2Integrator::Step2Integrator(const integer MaxIt,
                const doublereal dT,
                const doublereal dSolutionTol,
                const bool bmod_res_test)
: StepNIntegrator(MaxIt, dT, dSolutionTol, 2, bmod_res_test),
pXPrev(NULL),
pXPrev2(NULL),
pXPrimePrev(NULL),
pXPrimePrev2(NULL)
{
        NO_OP;
}

Step2Integrator::~Step2Integrator(void)
{
        NO_OP;
}

/* predizione valida per tutti i metodi del second'ordine
  a patto di utilizzare le giuste funzioni implementate per
  ciascun metodo
  */
void Step2Integrator::PredictDof(const int DCount,
        const DofOrder::Order Order,
        const VectorHandler* const pSol) const
{
        if (Order == DofOrder::DIFFERENTIAL) {
                doublereal dXnm1 = pXPrev->operator()(DCount);
                doublereal dXnm2 = pXPrev2->operator()(DCount);
                doublereal dXPnm1 = pXPrimePrev->operator()(DCount);

                doublereal dXPnm2 =
                        pXPrimePrev2->operator()(DCount);
                doublereal dXPn = dPredDer(dXnm1, dXnm2,
                                dXPnm1, dXPnm2);
                doublereal dXn = dPredState(dXnm1, dXnm2,
                                dXPn, dXPnm1, dXPnm2);

                pXPrimeCurr->PutCoef(DCount, dXPn);
                pXCurr->PutCoef(DCount, dXn);

        } else if (Order == DofOrder::ALGEBRAIC) {
                doublereal dXnm1 = pXPrev->operator()(DCount);
                doublereal dXnm2 = pXPrev2->operator()(DCount);
                doublereal dXInm1 =
                        pXPrimePrev->operator()(DCount);

                doublereal dXn = dPredDerAlg(dXInm1,
                                dXnm1, dXnm2);
                doublereal dXIn = dPredStateAlg(dXInm1,
                                dXn, dXnm1, dXnm2);

                pXCurr->PutCoef(DCount, dXn);
                pXPrimeCurr->PutCoef(DCount, dXIn);

        } else {
                silent_cerr("Step2Integrator::"
                        "PredictDof(): "
                        "unknown order for local dof "
                        << DCount << std::endl);
                throw ErrGeneric(MBDYN_EXCEPT_ARGS);
        }
}

void
Step2Integrator::Predict(void)
{
        DEBUGCOUTFNAME("Step2Integrator::Predict");
        ASSERT(pDM != NULL);
        UpdateLoop(this, &Step2Integrator::PredictDof);
}

void
Step2Integrator::SetSolution(std::deque<MyVectorHandler*>& qX,
                             std::deque<MyVectorHandler*>& qXPrime,         
                             MyVectorHandler* pX,
                             MyVectorHandler* pXPrime)
{
        pXCurr  = pX;
        pXPrev  = qX[0];
        pXPrev2 = qX[1];

        pXPrimeCurr  = pXPrime;
        pXPrimePrev  = qXPrime[0];
        pXPrimePrev2 = qXPrime[1];        
}

doublereal
Step2Integrator::Advance(Solver* pS,
                const doublereal TStep,
                const doublereal dAph, const StepChange StType,
                std::deque<MyVectorHandler*>& qX,
                std::deque<MyVectorHandler*>& qXPrime,
                MyVectorHandler*const pX,
                MyVectorHandler*const pXPrime,
                integer& EffIter,
                doublereal& Err,
                doublereal& SolErr)
{
        ASSERT(pDM != NULL);

        SetSolution(qX, qXPrime, pX, pXPrime);
        /* predizione */
        SetCoef(TStep, dAph, StType);
<<<<<<< HEAD
        UpdateCoef();
=======
        UpdateCoef(db0Differential);
>>>>>>> 32e7d719
        Predict();
        pDM->LinkToSolution(*pXCurr, *pXPrimeCurr);
        pDM->AfterPredict();

#ifdef DEBUG
        integer iNumDofs = pDM->iGetNumDofs();
        if (outputPred) {
                std::cout << "After prediction, time=" << pDM->dGetTime() << std::endl;
                std::cout << "Dof:      |    XCurr  ";
                for (unsigned idx = 0; idx < qX.size(); idx++) {
                        std::cout << "|  XPrev[" << idx << "] ";
                }
                std::cout << "|   XPrime  ";
                for (unsigned idx = 0; idx < qXPrime.size(); idx++) {
                        std::cout << "| XPPrev[" << idx << "] ";
                }
                std::cout << "|" << std::endl;
                for (int iTmpCnt = 1; iTmpCnt <= iNumDofs; iTmpCnt++) {
                        std::cout << std::setw(8) << iTmpCnt << ": ";
                        std::cout << std::setw(12) << pX->operator()(iTmpCnt);
                        for (unsigned int ivec = 0; ivec < qX.size(); ivec++) {
                                std::cout << std::setw(12)
                                        << (qX[ivec])->operator()(iTmpCnt);
                        }
                        std::cout << std::setw(12) << pXPrime->operator()(iTmpCnt);
                        for (unsigned int ivec = 0; ivec < qXPrime.size(); ivec++) {
                                std::cout << std::setw(12)
                                        << (qXPrime[ivec])->operator()(iTmpCnt);
                        }
                        std::cout << " " << pDM->DataManager::GetDofDescription(iTmpCnt) << std::endl;
                }
        }
#endif /* DEBUG */

        Err = 0.;
        pS->pGetNonlinearSolver()->Solve(this, pS, MaxIters, dTol,
                        EffIter, Err, dSolTol, SolErr);

        /* if it gets here, it surely converged */
        pDM->AfterConvergence();

        return Err;
}

/* Step2Integrator - end */


HybridStepIntegrator::HybridStepIntegrator(const SolverBase::StepIntegratorType eDefaultIntegrator,
                                           const doublereal dTol,
                                           const doublereal dSolutionTol,
                                           const integer iMaxIterations,
                                           const DriveCaller* pRho,
                                           const DriveCaller* pAlgRho,
                                           const bool bModResTest)
     :ImplicitStepIntegrator(iMaxIterations, dTol, dSolutionTol, 2, 1, bModResTest),
      rgInteg{nullptr},
      oImplicitEulerIntegrator(dTol,
                               dSolutionTol,
                               iMaxIterations,
                               bModResTest),
      oCrankNicolsonIntegrator(dTol,
                               dSolutionTol,
                               iMaxIterations,
                               bModResTest),
      oMultistepSolver(dTol,
                       dSolutionTol,
                       iMaxIterations,
                       pRho,
                       pAlgRho,
                       bModResTest),
      oHopeSolver(dTol,
                  dSolutionTol,
                  iMaxIterations,
                  pRho->pCopy(),
                  pAlgRho->pCopy(),
                  bModResTest)
{
     rgInteg[SolverBase::INT_IMPLICITEULER] = &oImplicitEulerIntegrator;
     rgInteg[SolverBase::INT_CRANKNICOLSON] = &oCrankNicolsonIntegrator;
     rgInteg[SolverBase::INT_MS2] = &oMultistepSolver;
     rgInteg[SolverBase::INT_HOPE] = &oHopeSolver;
     rgInteg[SolverBase::INT_DEFAULT] = rgInteg[eDefaultIntegrator];
}

HybridStepIntegrator::~HybridStepIntegrator()
{
}

void HybridStepIntegrator::SetDataManager(DataManager* pDataMan)
{
     pDM = pDataMan;
     pDofs = &pDM->GetDofs();
     
     for (integer i = 0; i < SolverBase::INT_DEFAULT; ++i) {
          rgInteg[i]->SetDataManager(pDataMan);
     }
}

void HybridStepIntegrator::SetDriveHandler(const DriveHandler* pDH)
{
     for (integer i = 0; i < SolverBase::INT_DEFAULT; ++i) {
          rgInteg[i]->SetDriveHandler(pDH);
     }
}

doublereal
HybridStepIntegrator::Advance(Solver* pS,
                              const doublereal TStep,
                              const doublereal dAph, const StepChange StType,
                              std::deque<MyVectorHandler*>& qX,
                              std::deque<MyVectorHandler*>& qXPrime,
                              MyVectorHandler*const pX,
                              MyVectorHandler*const pXPrime,
                              integer& EffIter,
                              doublereal& Err,
                              doublereal& SolErr)
{
        ASSERT(pDM != NULL);
        
        pXCurr = pX;
        pXPrimeCurr = pXPrime;
        
        for (integer i = 0; i < SolverBase::INT_DEFAULT; ++i) {
             rgInteg[i]->SetSolution(qX, qXPrime, pX, pXPrime);
        }
        
        SetCoef(TStep, dAph, StType);
        UpdateCoef();
        Predict();
        pDM->LinkToSolution(*pXCurr, *pXPrimeCurr);
        pDM->AfterPredict();

        Err = 0.;
        pS->pGetNonlinearSolver()->Solve(this, pS, MaxIters, dTol,
                        EffIter, Err, dSolTol, SolErr);

        pDM->AfterConvergence();

        return Err;
}

void HybridStepIntegrator::UpdateLoop(void (StepNIntegrator::*pUpdate)(const int DCount,
                                                                       const DofOrder::Order Order,
                                                                       const VectorHandler* const pSol) const,
                                      const VectorHandler* const pSol) const
{
     DataManager::DofIterator_const CurrDof = pDofs->begin();
     const integer iNumDofs = pDofs->size();

     for (integer iDof = 1; iDof <= iNumDofs; ++iDof, ++CurrDof)
     {
          ASSERT(CurrDof != pDofs->end());

          const SolverBase::StepIntegratorType eInteg = CurrDof->StepIntegrator;

          ASSERT(eInteg >= 0);
          ASSERT(eInteg < SolverBase::INT_COUNT);
          ASSERT(rgInteg[eInteg] != nullptr);

          ((*rgInteg[eInteg]).*pUpdate)(iDof, CurrDof->Order, pSol);
     }
}

void HybridStepIntegrator::Update(const VectorHandler* pSol) const
{
     UpdateLoop(&StepNIntegrator::UpdateDof, pSol);
     pDM->Update();
}

void HybridStepIntegrator::Residual(VectorHandler* pRes, VectorHandler* pAbsRes) const
{
     rgInteg[SolverBase::INT_DEFAULT]->Residual(pRes, pAbsRes);
}

void HybridStepIntegrator::Jacobian(MatrixHandler* pJac) const
{
     rgInteg[SolverBase::INT_DEFAULT]->Jacobian(pJac);
}

void HybridStepIntegrator::Predict(void)
{
     UpdateLoop(&StepNIntegrator::PredictDof);
}

void HybridStepIntegrator::SetCoef(doublereal dT,
                                   doublereal dAlpha,
                                   enum StepChange NewStep)
{
     for (integer i = 0; i < SolverBase::INT_DEFAULT; ++i) {
          rgInteg[i]->SetCoef(dT, dAlpha, NewStep);
     }
}

void HybridStepIntegrator::UpdateCoef()
{
     DataManager::DofIterator_const CurrDof = pDofs->begin();
     const integer iNumDofs = pDofs->size();

     for (integer iDof = 1; iDof <= iNumDofs; ++iDof, ++CurrDof) {
          SolverBase::StepIntegratorType eInteg = CurrDof->StepIntegrator;

          ASSERT(eInteg >= 0);
          ASSERT(eInteg < SolverBase::INT_COUNT);
          ASSERT(rgInteg[eInteg] != nullptr);

          pDM->SetStepIntegratorCoef(iDof, rgInteg[eInteg]->db0Differential);
     }
}

/* CrankNicolson - begin */

CrankNicolsonIntegrator::CrankNicolsonIntegrator(const doublereal dTl,
                const doublereal dSolTl,
                const integer iMaxIt,
                const bool bmod_res_test)
: Step1Integrator(iMaxIt, dTl, dSolTl, bmod_res_test)
{
        NO_OP;
}

CrankNicolsonIntegrator::~CrankNicolsonIntegrator(void)
{
        NO_OP;
}

void
CrankNicolsonIntegrator::SetCoef(doublereal dT,
                doublereal dAlpha,
                enum StepChange NewStep)
{
        db0Differential = db0Algebraic = dT*dAlpha/2.;
}


doublereal
CrankNicolsonIntegrator::dPredictDerivative(const doublereal& /* dXm1 */,
                const doublereal& dXPm1,
                DofOrder::Order o) const
{
        return dXPm1;
}

doublereal
CrankNicolsonIntegrator::dPredictState(const doublereal& dXm1,
                const doublereal& dXP,
                const doublereal& dXPm1,
                DofOrder::Order o) const
{
        if (o == DofOrder::ALGEBRAIC) {
                return db0Differential*(dXP + dXPm1);
        } /* else if (o == DofOrder::DIFFERENTIAL) */
        return dXm1 + db0Differential*(dXP + dXPm1);
}

/* Nota: usa predizione lineare per le derivate (massimo ordine possibile) */
doublereal
CrankNicolsonIntegrator::dPredDer(const doublereal& /* dXm1 */ ,
              const doublereal& dXPm1) const
{
        return dXPm1;
}

doublereal
CrankNicolsonIntegrator::dPredState(const doublereal& dXm1,
                const doublereal& dXP,
                const doublereal& dXPm1) const
{
        return dXm1 + db0Differential*(dXP + dXPm1);
}

doublereal
CrankNicolsonIntegrator::dPredDerAlg(const doublereal& /* dXm1 */ ,
                const doublereal& dXPm1) const
{
        return dXPm1;
}

doublereal
CrankNicolsonIntegrator::dPredStateAlg(const doublereal& /* dXm1 */ ,
                const doublereal& dXP,
                const doublereal& dXPm1) const
{
        return db0Differential*(dXP + dXPm1);
}

/* CrankNicolson - end */

/* Implicit Euler - begin */

ImplicitEulerIntegrator::ImplicitEulerIntegrator(const doublereal dTl,
                const doublereal dSolTl,
                const integer iMaxIt,
                const bool bmod_res_test)
: Step1Integrator(iMaxIt, dTl, dSolTl, bmod_res_test)
{
        NO_OP;
}

ImplicitEulerIntegrator::~ImplicitEulerIntegrator(void)
{
        NO_OP;
}

void
ImplicitEulerIntegrator::SetCoef(doublereal dT,
                doublereal dAlpha,
                enum StepChange /* NewStep */)
{
        db0Differential = db0Algebraic = dT*dAlpha;
}


doublereal
ImplicitEulerIntegrator::dPredictDerivative(const doublereal& /* dXm1 */,
                const doublereal& dXPm1,
                DofOrder::Order o) const
{
        return dXPm1;
}

doublereal
ImplicitEulerIntegrator::dPredictState(const doublereal& dXm1,
                const doublereal& dXP,
                const doublereal& dXPm1,
                DofOrder::Order o) const
{
        if (o == DofOrder::ALGEBRAIC) {
                return db0Differential*dXP;
        } /* else if (o == DofOrder::DIFFERENTIAL) */
        return dXm1 + db0Differential*dXP;
}

/* Nota: usa predizione lineare per le derivate (massimo ordine possibile) */
doublereal
ImplicitEulerIntegrator::dPredDer(const doublereal& /* dXm1 */ ,
              const doublereal& dXPm1) const
{
        return dXPm1;
}

doublereal
ImplicitEulerIntegrator::dPredState(const doublereal& dXm1,
                const doublereal& dXP,
                const doublereal& dXPm1) const
{
        return dXm1 + db0Differential*dXP;
}

doublereal
ImplicitEulerIntegrator::dPredDerAlg(const doublereal& /* dXm1 */ ,
                const doublereal& dXPm1) const
{
        return dXPm1;
}

doublereal
ImplicitEulerIntegrator::dPredStateAlg(const doublereal& /* dXm1 */ ,
                const doublereal& dXP,
                const doublereal& dXPm1) const
{
        return db0Differential*dXP;
}

/* Implicit Euler - end */

/* NostroMetodo - begin */

MultistepSolver::MultistepSolver(const doublereal Tl,
                const doublereal dSolTl,
                const integer iMaxIt,
                const DriveCaller* pRho,
                const DriveCaller* pAlgRho,
                const bool bmod_res_test)
:Step2Integrator(iMaxIt, Tl, dSolTl, bmod_res_test),
Rho(pRho), AlgebraicRho(pAlgRho)
{
        ASSERT(pRho != NULL);
        ASSERT(pAlgRho != NULL);
}

MultistepSolver::~MultistepSolver(void)
{
        NO_OP;
}

void
MultistepSolver::SetDriveHandler(const DriveHandler* pDH)
{
        Rho.pGetDriveCaller()->SetDrvHdl(pDH);
        AlgebraicRho.pGetDriveCaller()->SetDrvHdl(pDH);
}

void
MultistepSolver::SetCoef(doublereal dT,
                doublereal dAlpha,
                enum StepChange /* NewStep */)
{
        doublereal dRho = Rho.dGet();
        doublereal dAlgebraicRho = AlgebraicRho.dGet();

        doublereal dDen = 2.*(1.+dAlpha)-(1.-dRho)*(1.-dRho);
        doublereal dBeta = dAlpha*((1.-dRho)*(1.-dRho)*(2.+dAlpha)
                +2.*(2.*dRho-1.)*(1.+dAlpha))/dDen;
        doublereal dDelta = .5*dAlpha*dAlpha*(1.-dRho)*(1.-dRho)/dDen;

        mp[0] = -6.*dAlpha*(1.+dAlpha);
        mp[1] = -mp[0];
        np[0] = 1.+4.*dAlpha+3.*dAlpha*dAlpha;
        np[1] = dAlpha*(2.+3.*dAlpha);

        a[0][DIFFERENTIAL] = 1.-dBeta;
        a[1][DIFFERENTIAL] = dBeta;
        b[0][DIFFERENTIAL] = dT*(dDelta/dAlpha+dAlpha/2);
        b[1][DIFFERENTIAL] = dT*(dBeta/2.+dAlpha/2.-dDelta/dAlpha*(1.+dAlpha));
        b[2][DIFFERENTIAL] = dT*(dBeta/2.+dDelta);

        DEBUGCOUT("Predict()" << std::endl
                        << "Alpha = " << dAlpha << std::endl
                        << "Differential coefficients:" << std::endl
                        << "beta  = " << dBeta << std::endl
                        << "delta = " << dDelta << std::endl
                        << "a1    = " << a[0][DIFFERENTIAL] << std::endl
                        << "a2    = " << a[1][DIFFERENTIAL] << std::endl
                        << "b0    = " << b[0][DIFFERENTIAL] << std::endl
                        << "b1    = " << b[1][DIFFERENTIAL] << std::endl
                        << "b2    = " << b[2][DIFFERENTIAL] << std::endl);

        /* Coefficienti del metodo - variabili algebriche */
        if (dAlgebraicRho != dRho) {
                dDen = 2.*(1.+dAlpha)-(1.-dAlgebraicRho)*(1.-dAlgebraicRho);
                dBeta = dAlpha*((1.-dAlgebraicRho)*(1.-dAlgebraicRho)*(2.+dAlpha)
                                +2.*(2.*dAlgebraicRho-1.)*(1.+dAlpha))/dDen;
                dDelta = .5*dAlpha*dAlpha*(1.-dAlgebraicRho)*(1.-dAlgebraicRho)/dDen;

                a[1][ALGEBRAIC] = dBeta;
                b[0][ALGEBRAIC] = dT*(dDelta/dAlpha+dAlpha/2.);
                b[1][ALGEBRAIC] = dT*(dBeta/2.+dAlpha/2.-dDelta/dAlpha*(1.+dAlpha));
                b[2][ALGEBRAIC] = dT*(dBeta/2.+dDelta);

        } else {
                a[1][ALGEBRAIC] = a[1][DIFFERENTIAL];
                b[0][ALGEBRAIC] = b[0][DIFFERENTIAL];
                b[1][ALGEBRAIC] = b[1][DIFFERENTIAL];
                b[2][ALGEBRAIC] = b[2][DIFFERENTIAL];
        }

        DEBUGCOUT("Algebraic coefficients:" << std::endl
                        << "beta  = " << dBeta << std::endl
                        << "delta = " << dDelta << std::endl
                        << "a2    = " << a[1][ALGEBRAIC] << std::endl
                        << "b0    = " << b[0][ALGEBRAIC] << std::endl
                        << "b1    = " << b[1][ALGEBRAIC] << std::endl
                        << "b2    = " << b[2][ALGEBRAIC] << std::endl);

        DEBUGCOUT("Asymptotic rho: "
                        << -b[1][DIFFERENTIAL]/(2.*b[0][DIFFERENTIAL]) << std::endl
                        << "Discriminant: "
                        << b[1][DIFFERENTIAL]*b[1][DIFFERENTIAL]-4.*b[2][DIFFERENTIAL]*b[0][DIFFERENTIAL]
                        << std::endl
                        << "Asymptotic rho for algebraic variables: "
                        << -b[1][ALGEBRAIC]/(2.*b[0][ALGEBRAIC]) << std::endl
                        << "Discriminant: "
                        << b[1][ALGEBRAIC]*b[1][ALGEBRAIC]-4.*b[2][ALGEBRAIC]*b[0][ALGEBRAIC]
                        << std::endl);

        /* Vengono modificati per la predizione, dopo che sono stati usati per
         * costruire gli altri coefficienti */
        mp[0] /= dT;
        mp[1] /= dT;

        /* valori di ritorno */
        db0Differential = b[0][DIFFERENTIAL];
        db0Algebraic = b[0][ALGEBRAIC];
}


doublereal
MultistepSolver::dPredictDerivative(const doublereal& dXm1,
                const doublereal& dXm2,
                const doublereal& dXPm1,
                const doublereal& dXPm2,
                DofOrder::Order o) const
{
        if (o == DofOrder::ALGEBRAIC) {
                return np[0]*dXPm1+np[1]*dXPm2-mp[1]*dXm1;
        } /* else if (o == DofOrder::DIFFERENTIAL) */
        return mp[0]*dXm1+mp[1]*dXm2+np[0]*dXPm1+np[1]*dXPm2;
}

doublereal
MultistepSolver::dPredictState(const doublereal& dXm1,
                const doublereal& dXm2,
                const doublereal& dXP,
                const doublereal& dXPm1,
                const doublereal& dXPm2,
                DofOrder::Order o) const
{
        if (o == DofOrder::ALGEBRAIC) {
                return b[0][ALGEBRAIC]*dXP+b[1][ALGEBRAIC]*dXPm1+b[2][ALGEBRAIC]*dXPm2
                        -a[1][ALGEBRAIC]*dXm1;
        } /* else if (o == DofOrder::DIFFERENTIAL) */
        return a[0][DIFFERENTIAL]*dXm1+a[1][DIFFERENTIAL]*dXm2
                +b[0][DIFFERENTIAL]*dXP+b[1][DIFFERENTIAL]*dXPm1+b[2][DIFFERENTIAL]*dXPm2;
}


/* Nota: usa predizione cubica per le derivate (massimo ordine possibile) */
doublereal
MultistepSolver::dPredDer(const doublereal& dXm1,
                const doublereal& dXm2,
                const doublereal& dXPm1,
                const doublereal& dXPm2) const
{
        return mp[0]*dXm1+mp[1]*dXm2+np[0]*dXPm1+np[1]*dXPm2;
}

doublereal
MultistepSolver::dPredState(const doublereal& dXm1,
                const doublereal& dXm2,
                const doublereal& dXP,
                const doublereal& dXPm1,
                const doublereal& dXPm2) const
{
        return a[0][DIFFERENTIAL]*dXm1+a[1][DIFFERENTIAL]*dXm2
                +b[0][DIFFERENTIAL]*dXP+b[1][DIFFERENTIAL]*dXPm1+b[2][DIFFERENTIAL]*dXPm2;
}

doublereal
MultistepSolver::dPredDerAlg(const doublereal& dXm1,
                const doublereal& dXPm1,
                const doublereal& dXPm2) const
{
        return np[0]*dXPm1+np[1]*dXPm2-mp[1]*dXm1;
}

doublereal
MultistepSolver::dPredStateAlg(const doublereal& dXm1,
                const doublereal& dXP,
                const doublereal& dXPm1,
                const doublereal& dXPm2) const
{
        return b[0][ALGEBRAIC]*dXP+b[1][ALGEBRAIC]*dXPm1+b[2][ALGEBRAIC]*dXPm2
                -a[1][ALGEBRAIC]*dXm1;
}

/* NostroMetodo - end */


/* Hope - begin */

HopeSolver::HopeSolver(const doublereal Tl,
                const doublereal dSolTl,
                const integer iMaxIt,
                const DriveCaller* pRho,
                const DriveCaller* pAlgRho,
                const bool bmod_res_test)
:Step2Integrator(iMaxIt, Tl, dSolTl, bmod_res_test),
Rho(pRho), AlgebraicRho(pAlgRho), bStep(0)
{
        ASSERT(pRho != NULL);
        ASSERT(pAlgRho != NULL);
}

HopeSolver::~HopeSolver(void)
{
        NO_OP;
}

void
HopeSolver::SetDriveHandler(const DriveHandler* pDH)
{
        Rho.pGetDriveCaller()->SetDrvHdl(pDH);
        AlgebraicRho.pGetDriveCaller()->SetDrvHdl(pDH);
}

void
HopeSolver::SetCoef(doublereal dT,
                doublereal dAlpha,
                enum StepChange NewStep)
{
#if 0
        if (dAlpha != 1.) {
                cerr << "HOPE time step integrator is not implemented yet in variable step form" << std::endl;
                throw ErrNotImplementedYet();
        }
#endif

        if (NewStep == NEWSTEP) {
                ASSERT(bStep == flag(0) || bStep == flag(1));
                bStep = 1-bStep;	/* Commuta il valore di bStep */
        }

        doublereal dTMod = dT*dAlpha;

        /* Differential coefficients */
        mp[0] = -6.*dAlpha*(1.+dAlpha);
        mp[1] = -mp[0];
        np[0] = 1.+4.*dAlpha+3.*dAlpha*dAlpha;
        np[1] = dAlpha*(2.+3.*dAlpha);

        if (bStep) {
                b[0][DIFFERENTIAL] = b[1][DIFFERENTIAL]
                        = b[0][ALGEBRAIC] = b[1][ALGEBRAIC]
                        = db0Algebraic = db0Differential = dTMod/2.;// dT/4.;

        } else {
                doublereal dRho = Rho.dGet();
                doublereal dALPHA = 4.*dRho/(3.+dRho);

                a[0][DIFFERENTIAL] = (4.-dALPHA)/3.;
                a[1][DIFFERENTIAL] = (dALPHA-1.)/3.;
                b[0][DIFFERENTIAL] = dTMod*(4.-dALPHA)/6.;// dT*(4.-dALPHA)/12.;
                b[1][DIFFERENTIAL] = dTMod*dALPHA/2.;// dT*dALPHA/4.;

                DEBUGCOUT("Predict()" << std::endl
                                << "Alpha = " << dAlpha << std::endl
                                << "Differential coefficients:" << std::endl
                                << "HOPE-Alpha = " << dALPHA << std::endl
                                << "a1    = " << a[0][DIFFERENTIAL] << std::endl
                                << "a2    = " << a[1][DIFFERENTIAL] << std::endl
                                << "b0    = " << b[0][DIFFERENTIAL] << std::endl
                                << "b1    = " << b[1][DIFFERENTIAL] << std::endl);

                /* Coefficienti del metodo - variabili algebriche */
                doublereal dAlgebraicRho = AlgebraicRho.dGet();
                doublereal dAlgebraicALPHA = 4.*dAlgebraicRho/(3.+dAlgebraicRho);

                if (dAlgebraicRho != dRho) {
                        a[1][ALGEBRAIC] = (dAlgebraicALPHA-1.)/3.;
                        b[0][ALGEBRAIC] = dTMod*(4.-dAlgebraicALPHA)/6.; // dT*(4.-dAlgebraicALPHA)/12.;
                        b[1][ALGEBRAIC] = dTMod*dAlgebraicALPHA/2.; // dT*dAlgebraicALPHA/4.;

                } else {
                        a[1][ALGEBRAIC] = a[1][DIFFERENTIAL];
                        b[0][ALGEBRAIC] = b[0][DIFFERENTIAL];
                        b[1][ALGEBRAIC] = b[1][DIFFERENTIAL];
                }

                DEBUGCOUT("Algebraic coefficients:" << std::endl
                                << "HOPE-Alpha = " << dAlgebraicALPHA << std::endl
                                << "a2    = " << a[1][ALGEBRAIC] << std::endl
                                << "b0    = " << b[0][ALGEBRAIC] << std::endl
                                << "b1    = " << b[1][ALGEBRAIC] << std::endl);

                /* valori di ritorno */
                db0Differential = b[0][DIFFERENTIAL];
                db0Algebraic = b[0][ALGEBRAIC];
        }

        /* Vengono modificati per la predizione, dopo che sono stati usati per
         * costruire gli altri coefficienti */
        mp[0] /= dT;
        mp[1] /= dT;
}

doublereal
HopeSolver::dPredictDerivative(const doublereal& dXm1,
                const doublereal& dXm2,
                const doublereal& dXPm1,
                const doublereal& dXPm2,
                DofOrder::Order o) const
{
        if (o == DofOrder::ALGEBRAIC) {
                return np[0]*dXPm1+np[1]*dXPm2-mp[1]*dXm1;
        } /* else if (o == DofOrder::DIFFERENTIAL) */
        return mp[0]*dXm1+mp[1]*dXm2+np[0]*dXPm1+np[1]*dXPm2;
}

doublereal
HopeSolver::dPredictState(const doublereal& dXm1,
                const doublereal& dXm2,
                const doublereal& dXP,
                const doublereal& dXPm1,
                const doublereal& /* dXPm2 */ ,
                DofOrder::Order o) const
{
        if (bStep) {
                if (o == DofOrder::ALGEBRAIC) {
                        return b[0][ALGEBRAIC]*(dXP+dXPm1);
                } /* else if (o == DofOrder::DIFFERENTIAL) */
                return dXm1+b[0][ALGEBRAIC]*(dXP+dXPm1);

        } else {
                if (o == DofOrder::ALGEBRAIC) {
                        return b[0][ALGEBRAIC]*dXP+b[1][ALGEBRAIC]*dXPm1
                                -a[1][ALGEBRAIC]*dXm1;
                } /* else if (o == DofOrder::DIFFERENTIAL) */
                return a[0][DIFFERENTIAL]*dXm1+a[1][DIFFERENTIAL]*dXm2
                        +b[0][DIFFERENTIAL]*dXP+b[1][DIFFERENTIAL]*dXPm1;
        }
}

/* Nota: usa predizione cubica per le derivate (massimo ordine possibile) */
doublereal
HopeSolver::dPredDer(const doublereal& dXm1,
                const doublereal& dXm2,
                const doublereal& dXPm1,
                const doublereal& dXPm2) const
{
        return mp[0]*dXm1+mp[1]*dXm2+np[0]*dXPm1+np[1]*dXPm2;
}

doublereal
HopeSolver::dPredState(const doublereal& dXm1,
                        const doublereal& dXm2,
                        const doublereal& dXP,
                        const doublereal& dXPm1,
                        const doublereal& /* dXPm2 */ ) const
{
        if (bStep) {
                return dXm1+b[0][ALGEBRAIC]*(dXP+dXPm1);

        } else {
                return a[0][DIFFERENTIAL]*dXm1+a[1][DIFFERENTIAL]*dXm2
                        +b[0][DIFFERENTIAL]*dXP+b[1][DIFFERENTIAL]*dXPm1;
        }
}

doublereal
HopeSolver::dPredDerAlg(const doublereal& dXm1,
                        const doublereal& dXPm1,
                        const doublereal& dXPm2) const
{
        return np[0]*dXPm1+np[1]*dXPm2-mp[1]*dXm1;
}

doublereal
HopeSolver::dPredStateAlg(const doublereal& dXm1,
                const doublereal& dXP,
                const doublereal& dXPm1,
                const doublereal& /* dXPm2 */ ) const
{
        if (bStep) {
                return b[0][ALGEBRAIC]*(dXP+dXPm1);
        } else {
                return b[0][ALGEBRAIC]*dXP+b[1][ALGEBRAIC]*dXPm1
                        -a[1][ALGEBRAIC]*dXm1;
        }
}

/* Hope - end */

/* Inverse Dynamics - Begin */

/*
 *
 * Portions Copyright (C) 2008
 * Alessandro Fumagalli
 *
 * <alessandro.fumagalli@polimi.it>
 *
 */

InverseDynamicsStepSolver::InverseDynamicsStepSolver(const integer MaxIt,
                const doublereal dT,
                const doublereal dSolutionTol,
                const integer stp,
                const integer sts,
                const bool bmod_res_test)
: StepIntegrator(MaxIt, dT, dSolutionTol, stp, sts),
XTau(0),
SavedState(0),
SavedDerState(0),
bEvalProdCalledFirstTime(true),
iOrder(InverseDynamics::UNDEFINED),
m_bJacobian(true),
pXCurr(0),
pXPrimeCurr(0),
pXPrimePrimeCurr(0),
pLambdaCurr(0),
bModResTest(bmod_res_test)
{
        return;
}

InverseDynamicsStepSolver::~InverseDynamicsStepSolver(void)
{
        NO_OP;
}

void
InverseDynamicsStepSolver::EvalProd(doublereal Tau, const VectorHandler& f0,
        const VectorHandler& w, VectorHandler& z) const
{
        /* matrix-free product
         *
         * J(XCurr) * w = -||w|| * (Res(XCurr + sigma * Tau * w/||w||) - f0) / (sigma * Tau)
         *
         */
        if (bEvalProdCalledFirstTime) {
                XTau.Resize(w.iGetSize());
                SavedState.Resize(w.iGetSize());
                SavedDerState.Resize(w.iGetSize());
                bEvalProdCalledFirstTime = false;
        }

        SavedState = *pXCurr;
        SavedDerState = *pXPrimeCurr;

        /* if w = 0; J * w = 0 */
        ASSERT(pDM != NULL);

        doublereal nw = w.Norm();
        if (nw < std::numeric_limits<doublereal>::epsilon()) {
                z.Reset();
                return;
        }
        doublereal sigma = pXCurr->InnerProd(w);
        sigma /=  nw;
        if (fabs(sigma) > std::numeric_limits<doublereal>::epsilon()) {
                doublereal xx = (fabs( sigma) <= 1.) ? 1. : fabs(sigma);
                Tau = copysign(Tau*xx, sigma);
        }
        Tau /= nw;
#ifdef DEBUG_ITERATIVE
        std::cout << "Tau " << Tau << std::endl;
#endif /* DEBUG_ITERATIVE */

        XTau.Reset();
        z.Reset();
        XTau.ScalarMul(w, Tau);
        Update(&XTau);
#ifdef  USE_EXTERNAL
        External::SendFreeze();
#endif /* USE_EXTERNAL */
        /* deal with throwing elements: do not honor their requests while perfoming matrix free update */
        try {
                Residual(&z, 0);
        }
        catch (DataManager::ChangedEquationStructure& e) {
        }
        XTau.ScalarMul(XTau, -1.);

        /* riporta tutto nelle condizioni inziali */
#if 0
        Update(&XTau);
#endif
        *pXCurr = SavedState;
        *pXPrimeCurr = SavedDerState;
        pDM->Update();
        z -= f0;
        z.ScalarMul(z, -1./Tau);
}

/* scale factor for tests */
doublereal
InverseDynamicsStepSolver::TestScale(const NonlinearSolverTest *pTest, doublereal& dCoef) const
{
        dCoef = 1.;

        if (bModResTest) {
#ifdef USE_MPI
#warning "InverseDynamicsStepSolver::TestScale() not available with Schur solution"
#endif /* USE_MPI */

                doublereal dXPr = 0.;

                DataManager::DofIterator_const CurrDof = pDofs->begin();

                for (int iCntp1 = 1; iCntp1 <= pXPrimeCurr->iGetSize();
                        iCntp1++, ++CurrDof)
                {
                        ASSERT(CurrDof != pDofs->end());

                        if (CurrDof->Order == DofOrder::DIFFERENTIAL) {
                                doublereal d = pXPrimeCurr->operator()(iCntp1);
                                doublereal d2 = d*d;

                                doublereal ds = pTest->dScaleCoef(iCntp1);
                                doublereal ds2 = ds*ds;
                                d2 *= ds2;

                                dXPr += d2;
                        }
                        /* else if ALGEBRAIC: non aggiunge nulla */
                }

                return 1./(1. + dXPr);

        } else {
                return 1.;
        }
}

void
InverseDynamicsStepSolver::SetOrder(InverseDynamics::Order iOrder)
{
        this->iOrder = iOrder;
}

InverseDynamics::Order
InverseDynamicsStepSolver::GetOrder(void) const
{
        return iOrder;
}

bool
InverseDynamicsStepSolver::bJacobian(void) const
{
        return m_bJacobian;
}

doublereal
InverseDynamicsStepSolver::Advance(InverseSolver* pS,
                const doublereal TStep,
                const StepChange StType,
                MyVectorHandler*const pX,
                MyVectorHandler*const pXPrime,
                MyVectorHandler*const pXPrimePrime,
                MyVectorHandler*const pLambda,
                integer& EffIter,
                doublereal& Err,
                doublereal& SolErr)
{
        ASSERT(pDM != NULL);
        pXCurr = pX;
        pXPrimeCurr = pXPrime;
        pXPrimePrimeCurr = pXPrimePrime;
        pLambdaCurr = pLambda;

        pDM->LinkToSolution(*pXCurr, *pXPrimeCurr, *pXPrimePrimeCurr, *pLambdaCurr);

        Err = 0.;
        NonlinearSolver *pNLSolver = pS->pGetNonlinearSolver();

        /* Position */
        SetOrder(InverseDynamics::POSITION);

        /* Setting iOrder = 0, the residual is called only
         * for constraints, on positions */
        pNLSolver->Solve(this, pS, MaxIters, dTol,
                        EffIter, Err, dSolTol, SolErr);

        SolutionManager *pSM = pS->pGetSolutionManager();
        MatrixHandler *pMat = pSM->pMatHdl();
        VectorHandler *pRes = pSM->pResHdl();
        VectorHandler *pSol = pSM->pSolHdl();

        /* use position */
        // Update(pSol);

        /* Velocity */
        SetOrder(InverseDynamics::VELOCITY);

        pRes->Reset();
        pSol->Reset();
        /* there's no need to check changes in
         * equation structure... it is already
         * performed by NonlinearSolver->Solve() */
        Residual(pRes, 0);

        if (pS->outputRes()) {
                silent_cout("Residual(velocity):" << std::endl);
                pS->PrintResidual(*pRes, 0);
        }

        if (bJacobian()) {
                pSM->MatrReset();
                Jacobian(pMat);

                if (pS->outputJac()) {
                        silent_cout("Jacobian(velocity):" << std::endl << *pMat);
                }

                EffIter++;
        }

        pSM->Solve();

        if (pS->outputSol()) {
                silent_cout("Solution(velocity):" << std::endl);
                pS->PrintSolution(*pSol, 0);
        }

        /* use velocity */
        Update(pSol);

        // TODO: if UNDERDETERMINED_UNDERACTUATED_COLLOCATED,
        // InverseDynamics::ACCELERATION and InverseDynamics::INVERSE_DYNAMICS
        // are solved together

        /* Acceleration */
        SetOrder(InverseDynamics::ACCELERATION);

        pRes->Reset();
        pSol->Reset();
        Residual(pRes, 0);

        if (pS->outputRes()) {
                silent_cout("Residual(acceleration):" << std::endl);
                pS->PrintResidual(*pRes, 0);
        }

        if (bJacobian()) {
                pSM->MatrReset();
                Jacobian(pMat);

                if (pS->outputJac()) {
                        silent_cout("Jacobian(acceleration):" << std::endl << *pMat);
                }

                EffIter++;
        }

        pSM->Solve();

        if (pS->outputSol()) {
                silent_cout("Solution(acceleration):" << std::endl);
                pS->PrintSolution(*pSol, 0);
        }

        Update(pSol);

        /* Forces */
        SetOrder(InverseDynamics::INVERSE_DYNAMICS);

        pRes->Reset();
        pSol->Reset();
        Residual(pRes, 0);

        if (pS->outputRes()) {
                silent_cout("Residual(inverseDynamics):" << std::endl);
                pS->PrintResidual(*pRes, 0);
        }

        if (bJacobian()) {
                pSM->MatrReset();
                Jacobian(pMat);

                if (pS->outputJac()) {
                        silent_cout("Jacobian(inverseDynamics):" << std::endl << *pMat);
                }

                EffIter++;
        }

        switch (dynamic_cast<const InverseSolver *>(pDM->GetSolver())->GetProblemType()) {
        case InverseDynamics::FULLY_ACTUATED_COLLOCATED:
                pSM->SolveT();
                break;

        default:
                pSM->Solve();
        }

        if (pS->outputSol()) {
                silent_cout("Solution(inverseDynamics):" << std::endl);
                pS->PrintSolution(*pSol, 0);
        }

        Update(pSol);

        pDM->IDAfterConvergence();

        return Err;
}

void
InverseDynamicsStepSolver::Residual(VectorHandler* pRes, VectorHandler* pAbsRes) const
{
        ASSERT(pDM != NULL);
        switch (iOrder) {
        case InverseDynamics::INVERSE_DYNAMICS:
                pDM->AssRes(*pRes);
                break;

        default:
                pDM->AssConstrRes(*pRes, iOrder);
                break;
        }
}

void
InverseDynamicsStepSolver::Jacobian(MatrixHandler* pJac) const
{
        ASSERT(pDM != NULL);
        pDM->AssConstrJac(*pJac);
}

void
InverseDynamicsStepSolver::Update(const VectorHandler* pSol) const
{
        DEBUGCOUTFNAME("InverseDynamicsStepSolver::Update");
        ASSERT(pDM != NULL);

        switch (iOrder) {
        case InverseDynamics::POSITION:
                *pXCurr += *pSol;
                break;

        case InverseDynamics::VELOCITY:
                *pXPrimeCurr = *pSol;
                break;

        case InverseDynamics::ACCELERATION:
                *pXPrimePrimeCurr = *pSol;
                break;

        case InverseDynamics::INVERSE_DYNAMICS:
                *pLambdaCurr = *pSol;
                break;

        default:
                ASSERT(0);
                throw ErrGeneric(MBDYN_EXCEPT_ARGS);
        }

        pDM->Update(iOrder);

        // prepare m_bJacobian for next phase
        switch (dynamic_cast<const InverseSolver *>(pDM->GetSolver())->GetProblemType()) {
        case InverseDynamics::FULLY_ACTUATED_COLLOCATED:
                switch (iOrder) {
                case InverseDynamics::INVERSE_DYNAMICS:
                case InverseDynamics::POSITION:
                        m_bJacobian = true;
                        break;

                case InverseDynamics::VELOCITY:
                case InverseDynamics::ACCELERATION:
                        m_bJacobian = false;
                        break;

                default:
                        break;
                }
                break;

        case InverseDynamics::FULLY_ACTUATED_NON_COLLOCATED:
                switch (iOrder) {
                case InverseDynamics::INVERSE_DYNAMICS:
                case InverseDynamics::POSITION:
                case InverseDynamics::ACCELERATION:
                        m_bJacobian = true;
                        break;

                case InverseDynamics::VELOCITY:
                        m_bJacobian = false;
                        break;

                default:
                        break;
                }
                break;

        case InverseDynamics::UNDERDETERMINED_UNDERACTUATED_COLLOCATED:
                // TODO
                throw ErrGeneric(MBDYN_EXCEPT_ARGS);

        case InverseDynamics::UNDERDETERMINED_FULLY_ACTUATED:
                m_bJacobian = true;
                break;

        default:
                break;
        }
}

/* Inverse Dynamics - End */<|MERGE_RESOLUTION|>--- conflicted
+++ resolved
@@ -244,8 +244,6 @@
         }
 }
 
-<<<<<<< HEAD
-=======
 void ImplicitStepIntegrator::UpdateCoef(doublereal dCoef)
 {
      const integer iNumDofs = pDofs->size();
@@ -255,7 +253,6 @@
      }
 }
 
->>>>>>> 32e7d719
 DerivativeSolver::DerivativeSolver(const doublereal Tl,
                 const doublereal dSolTl,
                 const doublereal dC,
@@ -316,17 +313,6 @@
                         try {
                                 Err = 0.;
                                 SolErr = 0.;
-<<<<<<< HEAD
-
-                                pS->pGetNonlinearSolver()->Solve(this,
-                                        pS,
-                                                                 MaxIterFact * MaxIters,
-                                        dTol,
-                                        EffIter,
-                                        Err,
-                                        dSolTol,
-                                        SolErr);
-=======
                                 
                                 UpdateCoef(dCoef);
                                 
@@ -338,7 +324,6 @@
                                                                  Err,
                                                                  dSolTol,
                                                                  SolErr);
->>>>>>> 32e7d719
                                 bConverged = true;
                         } catch (NonlinearSolver::NoConvergence& e) {
                                 if (bLastChance) {
@@ -595,18 +580,6 @@
 
         return dDiffEqu;
 }
-<<<<<<< HEAD
-
-void StepNIntegrator::UpdateCoef()
-{
-     const integer iNumDofs = pDofs->size();
-
-     for (integer iDof = 1; iDof <= iNumDofs; ++iDof) {
-          pDM->SetStepIntegratorCoef(iDof, db0Differential);
-     }
-}
-=======
->>>>>>> 32e7d719
 /* StepNIntegrator - end */
 
 
@@ -705,11 +678,7 @@
 
         /* predizione */
         SetCoef(TStep, dAph, StType);
-<<<<<<< HEAD
-        UpdateCoef();
-=======
         UpdateCoef(db0Differential);
->>>>>>> 32e7d719
         Predict();
         pDM->LinkToSolution(*pXCurr, *pXPrimeCurr);
         pDM->AfterPredict();
@@ -863,11 +832,7 @@
         SetSolution(qX, qXPrime, pX, pXPrime);
         /* predizione */
         SetCoef(TStep, dAph, StType);
-<<<<<<< HEAD
-        UpdateCoef();
-=======
         UpdateCoef(db0Differential);
->>>>>>> 32e7d719
         Predict();
         pDM->LinkToSolution(*pXCurr, *pXPrimeCurr);
         pDM->AfterPredict();
